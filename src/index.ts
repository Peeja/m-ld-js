import { QuadStoreDataset } from './engine/dataset';
import { DatasetEngine } from './engine/dataset/DatasetEngine';
import { AbstractLevelDOWN, AbstractOpenOptions } from 'abstract-leveldown';
import { ApiStateMachine } from "./engine/MeldState";
import { LogLevelDesc } from 'loglevel';
import { ConstraintConfig, constraintFromConfig } from './constraints';
import { DomainContext } from './engine/MeldEncoding';
import { Context } from './jrql-support';
import { MeldClone, MeldConstraint } from './api';
import { MeldStatus, LiveStatus } from '@m-ld/m-ld-spec';
import { Observable } from 'rxjs';

export {
  Pattern, Reference, Context, Variable, Value, Describe,
  Group, Query, Read, Result, Select, Subject, Update,
  isRead, isWrite
} from './jrql-support';

export * from './util';
export * from './api';
export * from './updates';

/**
 * **m-ld** clone configuration, used to initialise a {@link clone} for use.
 */
export interface MeldConfig {
  /**
   * The local identity of the m-ld clone session, used for message bus identity
   * and logging. This identity does not need to be the same across re-starts of
   * a clone with persistent data. It must be unique among the clones for the
   * domain. For convenience, you can use the {@link uuid} function.
   */
  '@id': string;
  /**
   * A URI domain name, which defines the universal identity of the dataset
   * being manipulated by a set of clones (for example, on the configured
   * message bus). For a clone with persistent data from a prior session, this
   * *must* be the same as the previous session.
   */
  '@domain': string;
  /**
   * An optional JSON-LD context for the domain data. If not specified:
   * * `@base` defaults to `http://{domain}`
   * * `@vocab` defaults to the resolution of `/#` against the base
   */
  '@context'?: Context;
  /**
   * A constraint to apply to the domain data, usually a composite.
   */
  constraint?: ConstraintConfig;
  /**
   * Set to `true` to indicate that this clone will be 'genesis'; that is, the
   * first new clone on a new domain. This flag will be ignored if the clone is
   * not new. If `false`, and this clone is new, successful clone initialisation
   * is dependent on the availability of another clone. If set to true, and
   * subsequently another non-new clone appears on the same domain, either or
   * both clones will immediately close to preserve their data integrity.
   */
  genesis: boolean;
  /**
   * An sane upper bound on how long any to wait for a response over the
   * network, in milliseconds. Used for message send timeouts and to trigger
   * fallback behaviours. Default is five seconds.
   */
  networkTimeout?: number;
  /**
   * An upper bound on delta message size, in bytes. Usually imposed by the
   * message publishing implementation. Default is infinity. Exceeding this
   * limit will cause a transaction to fail, to prevent a clone from being
   * unable to transmit the update to its peers.
   */
  maxDeltaSize?: number;
  /**
   * Log level for the clone
   */
  logLevel?: LogLevelDesc;
}

/**
 * Create or initialise a local clone, depending on whether the given LevelDB
 * database already exists. This function returns as soon as it is safe to begin
 * transactions against the clone; this may be before the clone has received all
<<<<<<< HEAD
 * updates from the domain. You can wait until the clone is up-to-date using the
 * {@link MeldClone.status} property.
 *
 * @param ldb an instance of a leveldb backend
=======
 * updates from the domain. To await latest updates, await a call to the
 * {@link MeldApi} `latest` method.
 * @param backend an instance of a leveldb backend
>>>>>>> ec85c591
 * @param remotes a driver for connecting to remote m-ld clones on the domain.
 * This can be a configured object (e.g. `new MqttRemotes(config)`) or just the
 * class (`MqttRemotes`).
 * @param config the clone configuration
 * @param constraint a constraint implementation, overrides config constraint.
 * 🚧 Experimental: use with caution.
 */
export async function clone(
  backend: AbstractLevelDOWN,
  remotes: dist.mqtt.MqttRemotes | dist.ably.AblyRemotes,
  config: MeldConfig,
  constraint?: MeldConstraint): Promise<MeldClone> {

  const context = new DomainContext(config['@domain'], config['@context']);
  const dataset = await new QuadStoreDataset(backend).initialise();

  if (typeof remotes == 'function')
    remotes = new remotes(config);

  if (constraint == null && config.constraint != null)
    constraint = await constraintFromConfig(config.constraint, context);

  const engine = new DatasetEngine({ dataset, remotes, config, constraint });
  await engine.initialise();
  return new DatasetClone(context, engine);
}

/** @internal */
class DatasetClone extends ApiStateMachine implements MeldClone {
  constructor(context: Context, private readonly dataset: DatasetEngine) {
    super(context, dataset);
  }

  get status(): Observable<MeldStatus> & LiveStatus {
    return this.dataset.status;
  }

  close(err?: any): Promise<unknown> {
    return this.dataset.close(err);
  }
}

// The m-ld remotes API is not yet public, so here we just declare the available
// modules for documentation purposes.
declare module dist {
  module mqtt {
    /**
     * MQTT remotes implementation, see [MQTT Remotes](/#mqtt-remotes)
     */
    export type MqttRemotes = any;
  }
  module ably {
    /**
     * Ably remotes implementation, see [Ably Remotes](/#ably-remotes)
     */
    export type AblyRemotes = any;
  }
}<|MERGE_RESOLUTION|>--- conflicted
+++ resolved
@@ -80,16 +80,10 @@
  * Create or initialise a local clone, depending on whether the given LevelDB
  * database already exists. This function returns as soon as it is safe to begin
  * transactions against the clone; this may be before the clone has received all
-<<<<<<< HEAD
  * updates from the domain. You can wait until the clone is up-to-date using the
  * {@link MeldClone.status} property.
  *
- * @param ldb an instance of a leveldb backend
-=======
- * updates from the domain. To await latest updates, await a call to the
- * {@link MeldApi} `latest` method.
  * @param backend an instance of a leveldb backend
->>>>>>> ec85c591
  * @param remotes a driver for connecting to remote m-ld clones on the domain.
  * This can be a configured object (e.g. `new MqttRemotes(config)`) or just the
  * class (`MqttRemotes`).
